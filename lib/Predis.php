--- conflicted
+++ resolved
@@ -986,22 +986,17 @@
 }
 
 class RedisServer__Futures extends RedisServer__V1_2 {
-<<<<<<< HEAD
     public function getVersion() { return '1.3'; }
     public function getSupportedCommands() {
         return array_merge(parent::getSupportedCommands(), array(
             'multi'     => '\Predis\Commands\Multi',
-            'exec'      => '\Predis\Commands\Exec'
-=======
-    public function getVersion() { return 0; }
-    public function getSupportedCommands() {
-        return array_merge(parent::getSupportedCommands(), array(
+            'exec'      => '\Predis\Commands\Exec',
+
             /* commands operating on lists */
             'blpop'                     => '\Predis\Commands\ListPopFirstBlocking',
                 'popFirstBlocking'      => '\Predis\Commands\ListPopFirstBlocking',
             'brpop'                     => '\Predis\Commands\ListPopLastBlocking',
                 'popLastBlocking'       => '\Predis\Commands\ListPopLastBlocking'
->>>>>>> 2577f6a2
         ));
     }
 }
