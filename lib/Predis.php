--- conflicted
+++ resolved
@@ -108,21 +108,8 @@
         return $this->executeCommand($command);
     }
 
-<<<<<<< HEAD
     public function createCommandInstance($method, $arguments = array()) {
-        $commandClass = $this->_registeredCommands[$method];
-
-        if ($commandClass === null) {
-            throw new ClientException("'$method' is not a registered Redis command");
-        }
-
-        $command = new $commandClass();
-        $command->setArgumentsArray($arguments);
-        return $command;
-=======
-    public function createCommandInstance($method, $arguments) {
         return $this->_serverProfile->createCommandInstance($method, $arguments);
->>>>>>> 4a4e4b5a
     }
 
     private function executeCommandInternal(IConnection $connection, Command $command) {
@@ -169,7 +156,551 @@
     }
 
     public function registerCommand($command, $aliases) {
-<<<<<<< HEAD
+        $this->_serverProfile->registerCommand($command, $aliases);
+    }
+}
+
+/* ------------------------------------------------------------------------- */
+
+abstract class Command {
+    private $_arguments, $_hash;
+
+    public abstract function getCommandId();
+
+    public abstract function serializeRequest($command, $arguments);
+
+    public function canBeHashed() {
+        return true;
+    }
+
+    public function getHash() {
+        if (isset($this->_hash)) {
+            return $this->_hash;
+        }
+        else {
+            if (isset($this->_arguments[0])) {
+                $key = $this->_arguments[0];
+
+                $start = strpos($key, '{');
+                $end   = strpos($key, '}');
+                if ($start !== false && $end !== false) {
+                    $key = substr($key, ++$start, $end - $start);
+                }
+
+                $this->_hash = crc32($key);
+                return $this->_hash;
+            }
+        }
+        return null;
+    }
+
+    public function closesConnection() {
+        return false;
+    }
+
+    protected function filterArguments(Array $arguments) {
+        return $arguments;
+    }
+
+    public function setArguments(/* arguments */) {
+        $this->_arguments = $this->filterArguments(func_get_args());
+    }
+
+    public function setArgumentsArray(Array $arguments) {
+        $this->_arguments = $this->filterArguments($arguments);
+    }
+
+    protected function getArguments() {
+        return isset($this->_arguments) ? $this->_arguments : array();
+    }
+
+    public function getArgument($index = 0) {
+        return isset($this->_arguments[$index]) ? $this->_arguments[$index] : null;
+    }
+
+    public function parseResponse($data) {
+        return $data;
+    }
+
+    public final function __invoke() {
+        return $this->serializeRequest($this->getCommandId(), $this->getArguments());
+    }
+}
+
+abstract class InlineCommand extends Command {
+    public function serializeRequest($command, $arguments) {
+        if (isset($arguments[0]) && is_array($arguments[0])) {
+            $arguments[0] = implode($arguments[0], ' ');
+        }
+        return $command . ' ' . implode($arguments, ' ') . Response::NEWLINE;
+    }
+}
+
+abstract class BulkCommand extends Command {
+    public function serializeRequest($command, $arguments) {
+        $data = array_pop($arguments);
+        if (is_array($data)) {
+            $data = implode($data, ' ');
+        }
+        return $command . ' ' . implode($arguments, ' ') . ' ' . strlen($data) . 
+            Response::NEWLINE . $data . Response::NEWLINE;
+    }
+}
+
+abstract class MultiBulkCommand extends Command {
+    public function serializeRequest($command, $arguments) {
+        $buffer   = array();
+        $cmd_args = null;
+
+        if (count($arguments) === 1 && is_array($arguments[0])) {
+            $cmd_args = array();
+            foreach ($arguments[0] as $k => $v) {
+                $cmd_args[] = $k;
+                $cmd_args[] = $v;
+            }
+        }
+        else {
+            $cmd_args = $arguments;
+        }
+
+        $buffer[] = '*' . ((string) count($cmd_args) + 1) . Response::NEWLINE;
+        $buffer[] = '$' . strlen($command) . Response::NEWLINE . $command . Response::NEWLINE;
+        foreach ($cmd_args as $argument) {
+            $buffer[] = '$' . strlen($argument) . Response::NEWLINE . $argument . Response::NEWLINE;
+        }
+
+        return implode('', $buffer);
+    }
+}
+
+/* ------------------------------------------------------------------------- */
+
+class Response {
+    const NEWLINE = "\r\n";
+    const OK      = 'OK';
+    const ERROR   = 'ERR';
+    const NULL    = 'nil';
+
+    private static $_prefixHandlers;
+
+    private static function initializePrefixHandlers() {
+        return array(
+            // status
+            '+' => function($socket) {
+                $status = rtrim(fgets($socket), Response::NEWLINE);
+                return $status === Response::OK ? true : $status;
+            }, 
+
+            // error
+            '-' => function($socket) {
+                $errorMessage = rtrim(fgets($socket), Response::NEWLINE);
+                throw new ServerException(substr($errorMessage, 4));
+            }, 
+
+            // bulk
+            '$' => function($socket) {
+                $dataLength = rtrim(fgets($socket), Response::NEWLINE);
+
+                if (!is_numeric($dataLength)) {
+                    throw new ClientException("Cannot parse '$dataLength' as data length");
+                }
+
+                if ($dataLength > 0) {
+                    $value = stream_get_contents($socket, $dataLength);
+                    fread($socket, 2);
+                    return $value;
+                }
+                else if ($dataLength == 0) {
+                    // TODO: I just have a doubt here...
+                    fread($socket, 2);
+                }
+
+                return null;
+            }, 
+
+            // multibulk
+            '*' => function($socket) {
+                $rawLength = rtrim(fgets($socket), Response::NEWLINE);
+                if (!is_numeric($rawLength)) {
+                    throw new ClientException("Cannot parse '$rawLength' as data length");
+                }
+
+                $listLength = (int) $rawLength;
+                if ($listLength === -1) {
+                    return null;
+                }
+
+                $list = array();
+
+                if ($listLength > 0) {
+                    for ($i = 0; $i < $listLength; $i++) {
+                        $handler = Response::getPrefixHandler(fgetc($socket));
+                        $list[] = $handler($socket);
+                    }
+                }
+
+                return $list;
+            }, 
+
+            // integer
+            ':' => function($socket) {
+                $number = rtrim(fgets($socket), Response::NEWLINE);
+                if (is_numeric($number)) {
+                    return (int) $number;
+                }
+                else {
+                    if ($number !== Response::NULL) {
+                        throw new ClientException("Cannot parse '$number' as numeric response");
+                    }
+                    return null;
+                }
+            }
+        );
+    }
+
+    public static function getPrefixHandler($prefix) {
+        if (self::$_prefixHandlers === null) {
+            self::$_prefixHandlers = self::initializePrefixHandlers();
+        }
+
+        $handler = self::$_prefixHandlers[$prefix];
+        if ($handler === null) {
+            throw new MalformedServerResponse("Unknown prefix '$prefix'");
+        }
+        return $handler;
+    }
+}
+
+class CommandPipeline {
+    private $_redisClient, $_pipelineBuffer, $_returnValues, $_running;
+
+    public function __construct(Client $redisClient) {
+        $this->_redisClient    = $redisClient;
+        $this->_pipelineBuffer = array();
+        $this->_returnValues   = array();
+    }
+
+    public function __call($method, $arguments) {
+        $command = $this->_redisClient->createCommandInstance($method, $arguments);
+        $this->recordCommand($command);
+    }
+
+    private function recordCommand(Command $command) {
+        $this->_pipelineBuffer[] = $command;
+    }
+
+    private function getRecordedCommands() {
+        return $this->_pipelineBuffer;
+    }
+
+    public function flushPipeline() {
+        if (count($this->_pipelineBuffer) === 0) {
+            return;
+        }
+
+        $connection = $this->_redisClient->getConnection();
+        $commands   = &$this->getRecordedCommands();
+
+        foreach ($commands as $command) {
+            $connection->writeCommand($command);
+        }
+        foreach ($commands as $command) {
+            $this->_returnValues[] = $connection->readResponse($command);
+        }
+
+        $this->_pipelineBuffer = array();
+    }
+
+    private function setRunning($bool) {
+        // TODO: I am honest when I say that I don't like this approach.
+        if ($bool == true && $this->_running == true) {
+            throw new ClientException("This pipeline is already opened");
+        }
+
+        $this->_running = $bool;
+    }
+
+    public function execute(\Closure $block = null) {
+        $this->setRunning(true);
+        $pipelineBlockException = null;
+
+        try {
+            if ($block !== null) {
+                $block($this);
+            }
+            $this->flushPipeline();
+        }
+        catch (\Exception $exception) {
+            $pipelineBlockException = $exception;
+        }
+
+        $this->setRunning(false);
+
+        if ($pipelineBlockException !== null) {
+            throw $pipelineBlockException;
+        }
+
+        return $this->_returnValues;
+    }
+}
+
+/* ------------------------------------------------------------------------- */
+
+class ConnectionParameters {
+    const DEFAULT_HOST = '127.0.0.1';
+    const DEFAULT_PORT = 6379;
+    private $_parameters;
+
+    public function __construct($parameters) {
+        $parameters = $parameters !== null ? $parameters : array();
+        $this->_parameters = is_array($parameters) 
+            ? self::filterConnectionParams($parameters) 
+            : self::parseURI($parameters);
+    }
+
+    private static function parseURI($uri) {
+        $parsed = @parse_url($uri);
+
+        if ($parsed == false || $parsed['scheme'] != 'redis' || $parsed['host'] == null) {
+            throw new ClientException("Invalid URI: $uri");
+        }
+
+        if (array_key_exists('query', $parsed)) {
+            $details = array();
+            foreach (explode('&', $parsed['query']) as $kv) {
+                list($k, $v) = explode('=', $kv);
+                switch ($k) {
+                    case 'database':
+                        $details['database'] = $v;
+                        break;
+                    case 'password':
+                        $details['password'] = $v;
+                        break;
+                }
+            }
+            $parsed = array_merge($parsed, $details);
+        }
+
+        return self::filterConnectionParams($parsed);
+    }
+
+    private static function getParamOrDefault(Array $parameters, $param, $default = null) {
+        return array_key_exists($param, $parameters) ? $parameters[$param] : $default;
+    }
+
+    private static function filterConnectionParams($parameters) {
+        return array(
+            'host' => self::getParamOrDefault($parameters, 'host', self::DEFAULT_HOST), 
+            'port' => (int) self::getParamOrDefault($parameters, 'port', self::DEFAULT_PORT), 
+            'database' => self::getParamOrDefault($parameters, 'database'), 
+            'password' => self::getParamOrDefault($parameters, 'password')
+        );
+    }
+
+    public function __get($parameter) {
+        return $this->_parameters[$parameter];
+    }
+}
+
+interface IConnection {
+    public function connect();
+    public function disconnect();
+    public function isConnected();
+    public function writeCommand(Command $command);
+    public function readResponse(Command $command);
+}
+
+class Connection implements IConnection {
+    const CONNECTION_TIMEOUT = 2;
+    const READ_WRITE_TIMEOUT = 5;
+
+    private $_params, $_socket, $_initCmds;
+
+    public function __construct(ConnectionParameters $parameters) {
+        $this->_params   = $parameters;
+        $this->_initCmds = array();
+    }
+
+    public function __destruct() {
+        $this->disconnect();
+    }
+
+    public function isConnected() {
+        return is_resource($this->_socket);
+    }
+
+    public function connect() {
+        if ($this->isConnected()) {
+            throw new ClientException('Connection already estabilished');
+        }
+        $uri = sprintf('tcp://%s:%d/', $this->_params->host, $this->_params->port);
+        $this->_socket = @stream_socket_client($uri, $errno, $errstr, self::CONNECTION_TIMEOUT);
+        if (!$this->_socket) {
+            throw new ClientException(trim($errstr), $errno);
+        }
+        stream_set_timeout($this->_socket, self::READ_WRITE_TIMEOUT);
+
+        if (count($this->_initCmds) > 0){
+            $this->sendInitializationCommands();
+        }
+    }
+
+    public function disconnect() {
+        if ($this->isConnected()) {
+            fclose($this->_socket);
+        }
+    }
+
+    public function pushInitCommand(Command $command){
+        $this->_initCmds[] = $command;
+    }
+
+    private function sendInitializationCommands() {
+        foreach ($this->_initCmds as $command) {
+            $this->writeCommand($command);
+        }
+        foreach ($this->_initCmds as $command) {
+            $this->readResponse($command);
+        }
+    }
+
+    public function writeCommand(Command $command) {
+        fwrite($this->getSocket(), $command());
+    }
+
+    public function readResponse(Command $command) {
+        $socket   = $this->getSocket();
+        $handler  = Response::getPrefixHandler(fgetc($socket));
+        $response = $command->parseResponse($handler($socket));
+        return $response;
+    }
+
+    public function rawCommand($rawCommandData, $closesConnection = false) {
+        $socket = $this->getSocket();
+        fwrite($socket, $rawCommandData);
+        if ($closesConnection) {
+            return;
+        }
+        $handler = Response::getPrefixHandler(fgetc($socket));
+        return $handler($socket);
+    }
+
+    public function getSocket() {
+        if (!$this->isConnected()) {
+            $this->connect();
+        }
+        return $this->_socket;
+    }
+
+    public function __toString() {
+        return sprintf('tcp://%s:%d/', $this->_params->host, $this->_params->port);
+    }
+}
+
+class ConnectionCluster implements IConnection, \IteratorAggregate {
+    // TODO: find a clean way to handle connection failures of single nodes.
+
+    private $_pool, $_ring;
+
+    public function __construct() {
+        $this->_pool = array();
+        $this->_ring = new Utilities\HashRing();
+    }
+
+    public function __destruct() {
+        $this->disconnect();
+    }
+
+    public function isConnected() {
+        foreach ($this->_pool as $connection) {
+            if ($connection->isConnected()) {
+                return true;
+            }
+        }
+        return false;
+    }
+
+    public function connect() {
+        foreach ($this->_pool as $connection) {
+            $connection->connect();
+        }
+    }
+
+    public function disconnect() {
+        foreach ($this->_pool as $connection) {
+            $connection->disconnect();
+        }
+    }
+
+    public function add(Connection $connection) {
+        $this->_pool[] = $connection;
+        $this->_ring->add($connection);
+    }
+
+    private function getConnection(Command $command) {
+        if ($command->canBeHashed() === false) {
+            throw new ClientException(
+                sprintf("Cannot send '%s' commands to a cluster of connections.", $command->getCommandId())
+            );
+        }
+        return $this->_ring->get($command->getHash());
+    }
+
+    public function getConnectionById($id = null) {
+        return $this->_pool[$id === null ? 0 : $id];
+    }
+
+    public function getIterator() {
+        return new \ArrayIterator($this->_pool);
+    }
+
+    public function writeCommand(Command $command) {
+        $this->getConnection($command)->writeCommand($command);
+    }
+
+    public function readResponse(Command $command) {
+        return $this->getConnection($command)->readResponse($command);
+    }
+}
+
+/* ------------------------------------------------------------------------- */
+
+abstract class RedisServerProfile {
+    const DEFAULT_SERVER_PROFILE = '\Predis\RedisServer__V1_2';
+    private $_registeredCommands;
+
+    public function __construct() {
+        $this->_registeredCommands = $this->getSupportedCommands();
+    }
+
+    public abstract function getVersion();
+
+    protected abstract function getSupportedCommands();
+
+    public static function getDefault() {
+        $defaultProfile = self::DEFAULT_SERVER_PROFILE;
+        return new $defaultProfile();
+    }
+
+    public function createCommandInstance($method, $arguments = array()) {
+        $commandClass = $this->_registeredCommands[$method];
+
+        if ($commandClass === null) {
+            throw new ClientException("'$method' is not a registered Redis command");
+        }
+
+        $command = new $commandClass();
+        $command->setArgumentsArray($arguments);
+        return $command;
+    }
+
+    public function registerCommands(Array $commands) {
+        foreach ($commands as $command => $aliases) {
+            $this->registerCommand($command, $aliases);
+        }
+    }
+
+    public function registerCommand($command, $aliases) {
         $commandReflection = new \ReflectionClass($command);
 
         if (!$commandReflection->isSubclassOf('\Predis\Command')) {
@@ -185,8 +716,11 @@
             $this->_registeredCommands[$aliases] = $command;
         }
     }
-
-    private static function initializeDefaultCommands() {
+}
+
+class RedisServer__V1_0 extends RedisServerProfile {
+    public function getVersion() { return 1.0; }
+    public function getSupportedCommands() {
         return array(
             /* miscellaneous commands */
             'ping'      => '\Predis\Commands\Ping',
@@ -200,10 +734,6 @@
             'set'                     => '\Predis\Commands\Set',
             'setnx'                   => '\Predis\Commands\SetPreserve',
                 'setPreserve'         => '\Predis\Commands\SetPreserve',
-            'mset'                    => '\Predis\Commands\SetMultiple',  
-                'setMultiple'         => '\Predis\Commands\SetMultiple',
-            'msetnx'                  => '\Predis\Commands\SetMultiplePreserve',
-                'setMultiplePreserve' => '\Predis\Commands\SetMultiplePreserve',
             'get'                     => '\Predis\Commands\Get',
             'mget'                    => '\Predis\Commands\GetMultiple',
                 'getMultiple'         => '\Predis\Commands\GetMultiple',
@@ -258,8 +788,6 @@
                 'popFirst'     => '\Predis\Commands\ListPopFirst',
             'rpop'             => '\Predis\Commands\ListPopLast',
                 'popLast'      => '\Predis\Commands\ListPopLast',
-            'rpoplpush'        => '\Predis\Commands\ListPushTailPopFirst',
-                'listPopLastPushHead'  => '\Predis\Commands\ListPopLastPushHead',
 
             /* commands operating on sets */
             'sadd'                      => '\Predis\Commands\SetAdd', 
@@ -291,26 +819,6 @@
             'srandmember'               => '\Predis\Commands\SetRandomMember', 
                 'setRandomMember'       => '\Predis\Commands\SetRandomMember',
 
-            /* commands operating on sorted sets */
-            'zadd'                          => '\Predis\Commands\ZSetAdd', 
-                'zsetAdd'                   => '\Predis\Commands\ZSetAdd',
-            'zincrby'                       => '\Predis\Commands\ZSetIncrementBy', 
-                'zsetIncrementBy'           => '\Predis\Commands\ZSetIncrementBy', 
-            'zrem'                          => '\Predis\Commands\ZSetRemove', 
-                'zsetRemove'                => '\Predis\Commands\ZSetRemove',
-            'zrange'                        => '\Predis\Commands\ZSetRange', 
-                'zsetRange'                 => '\Predis\Commands\ZSetRange',
-            'zrevrange'                     => '\Predis\Commands\ZSetReverseRange', 
-                'zsetReverseRange'          => '\Predis\Commands\ZSetReverseRange',
-            'zrangebyscore'                 => '\Predis\Commands\ZSetRangeByScore', 
-                'zsetRangeByScore'          => '\Predis\Commands\ZSetRangeByScore',
-            'zcard'                         => '\Predis\Commands\ZSetCardinality', 
-                'zsetCardinality'           => '\Predis\Commands\ZSetCardinality',
-            'zscore'                        => '\Predis\Commands\ZSetScore', 
-                'zsetScore'                 => '\Predis\Commands\ZSetScore',
-            'zremrangebyscore'              => '\Predis\Commands\ZSetRemoveRangeByScore', 
-                'zsetRemoveRangeByScore'    => '\Predis\Commands\ZSetRemoveRangeByScore',
-
             /* multiple databases handling commands */
             'select'                => '\Predis\Commands\SelectDatabase', 
                 'selectDatabase'    => '\Predis\Commands\SelectDatabase',
@@ -337,697 +845,6 @@
                 'lastSave'          => '\Predis\Commands\LastSave',
             'shutdown'              => '\Predis\Commands\Shutdown'
         );
-=======
-        $this->_serverProfile->registerCommand($command, $aliases);
->>>>>>> 4a4e4b5a
-    }
-}
-
-/* ------------------------------------------------------------------------- */
-
-abstract class Command {
-    private $_arguments, $_hash;
-
-    public abstract function getCommandId();
-
-    public abstract function serializeRequest($command, $arguments);
-
-    public function canBeHashed() {
-        return true;
-    }
-
-    public function getHash() {
-        if (isset($this->_hash)) {
-            return $this->_hash;
-        }
-        else {
-            if (isset($this->_arguments[0])) {
-                $key = $this->_arguments[0];
-
-                $start = strpos($key, '{');
-                $end   = strpos($key, '}');
-                if ($start !== false && $end !== false) {
-                    $key = substr($key, ++$start, $end - $start);
-                }
-
-                $this->_hash = crc32($key);
-                return $this->_hash;
-            }
-        }
-        return null;
-    }
-
-    public function closesConnection() {
-        return false;
-    }
-
-    protected function filterArguments(Array $arguments) {
-        return $arguments;
-    }
-
-    public function setArguments(/* arguments */) {
-        $this->_arguments = $this->filterArguments(func_get_args());
-    }
-
-    public function setArgumentsArray(Array $arguments) {
-        $this->_arguments = $this->filterArguments($arguments);
-    }
-
-    protected function getArguments() {
-        return isset($this->_arguments) ? $this->_arguments : array();
-    }
-
-    public function getArgument($index = 0) {
-        return isset($this->_arguments[$index]) ? $this->_arguments[$index] : null;
-    }
-
-    public function parseResponse($data) {
-        return $data;
-    }
-
-    public final function __invoke() {
-        return $this->serializeRequest($this->getCommandId(), $this->getArguments());
-    }
-}
-
-abstract class InlineCommand extends Command {
-    public function serializeRequest($command, $arguments) {
-        if (isset($arguments[0]) && is_array($arguments[0])) {
-            $arguments[0] = implode($arguments[0], ' ');
-        }
-        return $command . ' ' . implode($arguments, ' ') . Response::NEWLINE;
-    }
-}
-
-abstract class BulkCommand extends Command {
-    public function serializeRequest($command, $arguments) {
-        $data = array_pop($arguments);
-        if (is_array($data)) {
-            $data = implode($data, ' ');
-        }
-        return $command . ' ' . implode($arguments, ' ') . ' ' . strlen($data) . 
-            Response::NEWLINE . $data . Response::NEWLINE;
-    }
-}
-
-abstract class MultiBulkCommand extends Command {
-    public function serializeRequest($command, $arguments) {
-        $buffer   = array();
-        $cmd_args = null;
-
-        if (count($arguments) === 1 && is_array($arguments[0])) {
-            $cmd_args = array();
-            foreach ($arguments[0] as $k => $v) {
-                $cmd_args[] = $k;
-                $cmd_args[] = $v;
-            }
-        }
-        else {
-            $cmd_args = $arguments;
-        }
-
-        $buffer[] = '*' . ((string) count($cmd_args) + 1) . Response::NEWLINE;
-        $buffer[] = '$' . strlen($command) . Response::NEWLINE . $command . Response::NEWLINE;
-        foreach ($cmd_args as $argument) {
-            $buffer[] = '$' . strlen($argument) . Response::NEWLINE . $argument . Response::NEWLINE;
-        }
-
-        return implode('', $buffer);
-    }
-}
-
-/* ------------------------------------------------------------------------- */
-
-class Response {
-    const NEWLINE = "\r\n";
-    const OK      = 'OK';
-    const ERROR   = 'ERR';
-    const NULL    = 'nil';
-
-    private static $_prefixHandlers;
-
-    private static function initializePrefixHandlers() {
-        return array(
-            // status
-            '+' => function($socket) {
-                $status = rtrim(fgets($socket), Response::NEWLINE);
-                return $status === Response::OK ? true : $status;
-            }, 
-
-            // error
-            '-' => function($socket) {
-                $errorMessage = rtrim(fgets($socket), Response::NEWLINE);
-                throw new ServerException(substr($errorMessage, 4));
-            }, 
-
-            // bulk
-            '$' => function($socket) {
-                $dataLength = rtrim(fgets($socket), Response::NEWLINE);
-
-                if (!is_numeric($dataLength)) {
-                    throw new ClientException("Cannot parse '$dataLength' as data length");
-                }
-
-                if ($dataLength > 0) {
-                    $value = stream_get_contents($socket, $dataLength);
-                    fread($socket, 2);
-                    return $value;
-                }
-                else if ($dataLength == 0) {
-                    // TODO: I just have a doubt here...
-                    fread($socket, 2);
-                }
-
-                return null;
-            }, 
-
-            // multibulk
-            '*' => function($socket) {
-                $rawLength = rtrim(fgets($socket), Response::NEWLINE);
-                if (!is_numeric($rawLength)) {
-                    throw new ClientException("Cannot parse '$rawLength' as data length");
-                }
-
-                $listLength = (int) $rawLength;
-                if ($listLength === -1) {
-                    return null;
-                }
-
-                $list = array();
-
-                if ($listLength > 0) {
-                    for ($i = 0; $i < $listLength; $i++) {
-                        $handler = Response::getPrefixHandler(fgetc($socket));
-                        $list[] = $handler($socket);
-                    }
-                }
-
-                return $list;
-            }, 
-
-            // integer
-            ':' => function($socket) {
-                $number = rtrim(fgets($socket), Response::NEWLINE);
-                if (is_numeric($number)) {
-                    return (int) $number;
-                }
-                else {
-                    if ($number !== Response::NULL) {
-                        throw new ClientException("Cannot parse '$number' as numeric response");
-                    }
-                    return null;
-                }
-            }
-        );
-    }
-
-    public static function getPrefixHandler($prefix) {
-        if (self::$_prefixHandlers === null) {
-            self::$_prefixHandlers = self::initializePrefixHandlers();
-        }
-
-        $handler = self::$_prefixHandlers[$prefix];
-        if ($handler === null) {
-            throw new MalformedServerResponse("Unknown prefix '$prefix'");
-        }
-        return $handler;
-    }
-}
-
-class CommandPipeline {
-    private $_redisClient, $_pipelineBuffer, $_returnValues, $_running;
-
-    public function __construct(Client $redisClient) {
-        $this->_redisClient    = $redisClient;
-        $this->_pipelineBuffer = array();
-        $this->_returnValues   = array();
-    }
-
-    public function __call($method, $arguments) {
-        $command = $this->_redisClient->createCommandInstance($method, $arguments);
-        $this->recordCommand($command);
-    }
-
-    private function recordCommand(Command $command) {
-        $this->_pipelineBuffer[] = $command;
-    }
-
-    private function getRecordedCommands() {
-        return $this->_pipelineBuffer;
-    }
-
-    public function flushPipeline() {
-        if (count($this->_pipelineBuffer) === 0) {
-            return;
-        }
-
-        $connection = $this->_redisClient->getConnection();
-        $commands   = &$this->getRecordedCommands();
-
-        foreach ($commands as $command) {
-            $connection->writeCommand($command);
-        }
-        foreach ($commands as $command) {
-            $this->_returnValues[] = $connection->readResponse($command);
-        }
-
-        $this->_pipelineBuffer = array();
-    }
-
-    private function setRunning($bool) {
-        // TODO: I am honest when I say that I don't like this approach.
-        if ($bool == true && $this->_running == true) {
-            throw new ClientException("This pipeline is already opened");
-        }
-
-        $this->_running = $bool;
-    }
-
-    public function execute(\Closure $block = null) {
-        $this->setRunning(true);
-        $pipelineBlockException = null;
-
-        try {
-            if ($block !== null) {
-                $block($this);
-            }
-            $this->flushPipeline();
-        }
-        catch (\Exception $exception) {
-            $pipelineBlockException = $exception;
-        }
-
-        $this->setRunning(false);
-
-        if ($pipelineBlockException !== null) {
-            throw $pipelineBlockException;
-        }
-
-        return $this->_returnValues;
-    }
-}
-
-/* ------------------------------------------------------------------------- */
-
-class ConnectionParameters {
-    const DEFAULT_HOST = '127.0.0.1';
-    const DEFAULT_PORT = 6379;
-    private $_parameters;
-
-    public function __construct($parameters) {
-        $parameters = $parameters !== null ? $parameters : array();
-        $this->_parameters = is_array($parameters) 
-            ? self::filterConnectionParams($parameters) 
-            : self::parseURI($parameters);
-    }
-
-    private static function parseURI($uri) {
-        $parsed = @parse_url($uri);
-
-        if ($parsed == false || $parsed['scheme'] != 'redis' || $parsed['host'] == null) {
-            throw new ClientException("Invalid URI: $uri");
-        }
-
-        if (array_key_exists('query', $parsed)) {
-            $details = array();
-            foreach (explode('&', $parsed['query']) as $kv) {
-                list($k, $v) = explode('=', $kv);
-                switch ($k) {
-                    case 'database':
-                        $details['database'] = $v;
-                        break;
-                    case 'password':
-                        $details['password'] = $v;
-                        break;
-                }
-            }
-            $parsed = array_merge($parsed, $details);
-        }
-
-        return self::filterConnectionParams($parsed);
-    }
-
-    private static function getParamOrDefault(Array $parameters, $param, $default = null) {
-        return array_key_exists($param, $parameters) ? $parameters[$param] : $default;
-    }
-
-    private static function filterConnectionParams($parameters) {
-        return array(
-            'host' => self::getParamOrDefault($parameters, 'host', self::DEFAULT_HOST), 
-            'port' => (int) self::getParamOrDefault($parameters, 'port', self::DEFAULT_PORT), 
-            'database' => self::getParamOrDefault($parameters, 'database'), 
-            'password' => self::getParamOrDefault($parameters, 'password')
-        );
-    }
-
-    public function __get($parameter) {
-        return $this->_parameters[$parameter];
-    }
-}
-
-interface IConnection {
-    public function connect();
-    public function disconnect();
-    public function isConnected();
-    public function writeCommand(Command $command);
-    public function readResponse(Command $command);
-}
-
-class Connection implements IConnection {
-    const CONNECTION_TIMEOUT = 2;
-    const READ_WRITE_TIMEOUT = 5;
-
-    private $_params, $_socket, $_initCmds;
-
-    public function __construct(ConnectionParameters $parameters) {
-        $this->_params   = $parameters;
-        $this->_initCmds = array();
-    }
-
-    public function __destruct() {
-        $this->disconnect();
-    }
-
-    public function isConnected() {
-        return is_resource($this->_socket);
-    }
-
-    public function connect() {
-        if ($this->isConnected()) {
-            throw new ClientException('Connection already estabilished');
-        }
-        $uri = sprintf('tcp://%s:%d/', $this->_params->host, $this->_params->port);
-        $this->_socket = @stream_socket_client($uri, $errno, $errstr, self::CONNECTION_TIMEOUT);
-        if (!$this->_socket) {
-            throw new ClientException(trim($errstr), $errno);
-        }
-        stream_set_timeout($this->_socket, self::READ_WRITE_TIMEOUT);
-
-        if (count($this->_initCmds) > 0){
-            $this->sendInitializationCommands();
-        }
-    }
-
-    public function disconnect() {
-        if ($this->isConnected()) {
-            fclose($this->_socket);
-        }
-    }
-
-    public function pushInitCommand(Command $command){
-        $this->_initCmds[] = $command;
-    }
-
-    private function sendInitializationCommands() {
-        foreach ($this->_initCmds as $command) {
-            $this->writeCommand($command);
-        }
-        foreach ($this->_initCmds as $command) {
-            $this->readResponse($command);
-        }
-    }
-
-    public function writeCommand(Command $command) {
-        fwrite($this->getSocket(), $command());
-    }
-
-    public function readResponse(Command $command) {
-        $socket   = $this->getSocket();
-        $handler  = Response::getPrefixHandler(fgetc($socket));
-        $response = $command->parseResponse($handler($socket));
-        return $response;
-    }
-
-    public function rawCommand($rawCommandData, $closesConnection = false) {
-        $socket = $this->getSocket();
-        fwrite($socket, $rawCommandData);
-        if ($closesConnection) {
-            return;
-        }
-        $handler = Response::getPrefixHandler(fgetc($socket));
-        return $handler($socket);
-    }
-
-    public function getSocket() {
-        if (!$this->isConnected()) {
-            $this->connect();
-        }
-        return $this->_socket;
-    }
-
-    public function __toString() {
-        return sprintf('tcp://%s:%d/', $this->_params->host, $this->_params->port);
-    }
-}
-
-class ConnectionCluster implements IConnection, \IteratorAggregate {
-    // TODO: find a clean way to handle connection failures of single nodes.
-
-    private $_pool, $_ring;
-
-    public function __construct() {
-        $this->_pool = array();
-        $this->_ring = new Utilities\HashRing();
-    }
-
-    public function __destruct() {
-        $this->disconnect();
-    }
-
-    public function isConnected() {
-        foreach ($this->_pool as $connection) {
-            if ($connection->isConnected()) {
-                return true;
-            }
-        }
-        return false;
-    }
-
-    public function connect() {
-        foreach ($this->_pool as $connection) {
-            $connection->connect();
-        }
-    }
-
-    public function disconnect() {
-        foreach ($this->_pool as $connection) {
-            $connection->disconnect();
-        }
-    }
-
-    public function add(Connection $connection) {
-        $this->_pool[] = $connection;
-        $this->_ring->add($connection);
-    }
-
-    private function getConnection(Command $command) {
-        if ($command->canBeHashed() === false) {
-            throw new ClientException(
-                sprintf("Cannot send '%s' commands to a cluster of connections.", $command->getCommandId())
-            );
-        }
-        return $this->_ring->get($command->getHash());
-    }
-
-    public function getConnectionById($id = null) {
-        return $this->_pool[$id === null ? 0 : $id];
-    }
-
-    public function getIterator() {
-        return new \ArrayIterator($this->_pool);
-    }
-
-    public function writeCommand(Command $command) {
-        $this->getConnection($command)->writeCommand($command);
-    }
-
-    public function readResponse(Command $command) {
-        return $this->getConnection($command)->readResponse($command);
-    }
-}
-
-/* ------------------------------------------------------------------------- */
-
-abstract class RedisServerProfile {
-    const DEFAULT_SERVER_PROFILE = '\Predis\RedisServer__V1_2';
-    private $_registeredCommands;
-
-    public function __construct() {
-        $this->_registeredCommands = $this->getSupportedCommands();
-    }
-
-    public abstract function getVersion();
-
-    protected abstract function getSupportedCommands();
-
-    public static function getDefault() {
-        $defaultProfile = self::DEFAULT_SERVER_PROFILE;
-        return new $defaultProfile();
-    }
-
-    public function createCommandInstance($method, $arguments = array()) {
-        $commandClass = $this->_registeredCommands[$method];
-
-        if ($commandClass === null) {
-            throw new ClientException("'$method' is not a registered Redis command");
-        }
-
-        $command = new $commandClass();
-        $command->setArgumentsArray($arguments);
-        return $command;
-    }
-
-    public function registerCommands(Array $commands) {
-        foreach ($commands as $command => $aliases) {
-            $this->registerCommand($command, $aliases);
-        }
-    }
-
-    public function registerCommand($command, $aliases) {
-        $commandReflection = new \ReflectionClass($command);
-
-        if (!$commandReflection->isSubclassOf('\Predis\Command')) {
-            throw new ClientException("Cannot register '$command' as it is not a valid Redis command");
-        }
-
-        if (is_array($aliases)) {
-            foreach ($aliases as $alias) {
-                $this->_registeredCommands[$alias] = $command;
-            }
-        }
-        else {
-            $this->_registeredCommands[$aliases] = $command;
-        }
-    }
-}
-
-class RedisServer__V1_0 extends RedisServerProfile {
-    public function getVersion() { return 1.0; }
-    public function getSupportedCommands() {
-        return array(
-            /* miscellaneous commands */
-            'ping'      => '\Predis\Commands\Ping',
-            'echo'      => '\Predis\Commands\DoEcho',
-            'auth'      => '\Predis\Commands\Auth',
-
-            /* connection handling */
-            'quit'      => '\Predis\Commands\Quit',
-
-            /* commands operating on string values */
-            'set'                     => '\Predis\Commands\Set',
-            'setnx'                   => '\Predis\Commands\SetPreserve',
-                'setPreserve'         => '\Predis\Commands\SetPreserve',
-            'get'                     => '\Predis\Commands\Get',
-            'mget'                    => '\Predis\Commands\GetMultiple',
-                'getMultiple'         => '\Predis\Commands\GetMultiple',
-            'getset'                  => '\Predis\Commands\GetSet',
-                'getSet'              => '\Predis\Commands\GetSet',
-            'incr'                    => '\Predis\Commands\Increment',
-                'increment'           => '\Predis\Commands\Increment',
-            'incrby'                  => '\Predis\Commands\IncrementBy',
-                'incrementBy'         => '\Predis\Commands\IncrementBy',
-            'decr'                    => '\Predis\Commands\Decrement',
-                'decrement'           => '\Predis\Commands\Decrement',
-            'decrby'                  => '\Predis\Commands\DecrementBy',
-                'decrementBy'         => '\Predis\Commands\DecrementBy',
-            'exists'                  => '\Predis\Commands\Exists',
-            'del'                     => '\Predis\Commands\Delete',
-                'delete'              => '\Predis\Commands\Delete',
-            'type'                    => '\Predis\Commands\Type',
-
-            /* commands operating on the key space */
-            'keys'               => '\Predis\Commands\Keys',
-            'randomkey'          => '\Predis\Commands\RandomKey',
-                'randomKey'      => '\Predis\Commands\RandomKey',
-            'rename'             => '\Predis\Commands\Rename',
-            'renamenx'           => '\Predis\Commands\RenamePreserve',
-                'renamePreserve' => '\Predis\Commands\RenamePreserve',
-            'expire'             => '\Predis\Commands\Expire',
-            'expireat'           => '\Predis\Commands\ExpireAt',
-                'expireAt'       => '\Predis\Commands\ExpireAt',
-            'dbsize'             => '\Predis\Commands\DatabaseSize',
-                'databaseSize'   => '\Predis\Commands\DatabaseSize',
-            'ttl'                => '\Predis\Commands\TimeToLive',
-                'timeToLive'     => '\Predis\Commands\TimeToLive',
-
-            /* commands operating on lists */
-            'rpush'            => '\Predis\Commands\ListPushTail',
-                'pushTail'     => '\Predis\Commands\ListPushTail',
-            'lpush'            => '\Predis\Commands\ListPushHead',
-                'pushHead'     => '\Predis\Commands\ListPushHead',
-            'llen'             => '\Predis\Commands\ListLength',
-                'listLength'   => '\Predis\Commands\ListLength',
-            'lrange'           => '\Predis\Commands\ListRange',
-                'listRange'    => '\Predis\Commands\ListRange',
-            'ltrim'            => '\Predis\Commands\ListTrim',
-                'listTrim'     => '\Predis\Commands\ListTrim',
-            'lindex'           => '\Predis\Commands\ListIndex',
-                'listIndex'    => '\Predis\Commands\ListIndex',
-            'lset'             => '\Predis\Commands\ListSet',
-                'listSet'      => '\Predis\Commands\ListSet',
-            'lrem'             => '\Predis\Commands\ListRemove',
-                'listRemove'   => '\Predis\Commands\ListRemove',
-            'lpop'             => '\Predis\Commands\ListPopFirst',
-                'popFirst'     => '\Predis\Commands\ListPopFirst',
-            'rpop'             => '\Predis\Commands\ListPopLast',
-                'popLast'      => '\Predis\Commands\ListPopLast',
-
-            /* commands operating on sets */
-            'sadd'                      => '\Predis\Commands\SetAdd', 
-                'setAdd'                => '\Predis\Commands\SetAdd',
-            'srem'                      => '\Predis\Commands\SetRemove', 
-                'setRemove'             => '\Predis\Commands\SetRemove',
-            'spop'                      => '\Predis\Commands\SetPop',
-                'setPop'                => '\Predis\Commands\SetPop',
-            'smove'                     => '\Predis\Commands\SetMove', 
-                'setMove'               => '\Predis\Commands\SetMove',
-            'scard'                     => '\Predis\Commands\SetCardinality', 
-                'setCardinality'        => '\Predis\Commands\SetCardinality',
-            'sismember'                 => '\Predis\Commands\SetIsMember', 
-                'setIsMember'           => '\Predis\Commands\SetIsMember',
-            'sinter'                    => '\Predis\Commands\SetIntersection', 
-                'setIntersection'       => '\Predis\Commands\SetIntersection',
-            'sinterstore'               => '\Predis\Commands\SetIntersectionStore', 
-                'setIntersectionStore'  => '\Predis\Commands\SetIntersectionStore',
-            'sunion'                    => '\Predis\Commands\SetUnion', 
-                'setUnion'              => '\Predis\Commands\SetUnion',
-            'sunionstore'               => '\Predis\Commands\SetUnionStore', 
-                'setUnionStore'         => '\Predis\Commands\SetUnionStore',
-            'sdiff'                     => '\Predis\Commands\SetDifference', 
-                'setDifference'         => '\Predis\Commands\SetDifference',
-            'sdiffstore'                => '\Predis\Commands\SetDifferenceStore', 
-                'setDifferenceStore'    => '\Predis\Commands\SetDifferenceStore',
-            'smembers'                  => '\Predis\Commands\SetMembers', 
-                'setMembers'            => '\Predis\Commands\SetMembers',
-            'srandmember'               => '\Predis\Commands\SetRandomMember', 
-                'setRandomMember'       => '\Predis\Commands\SetRandomMember',
-
-            /* multiple databases handling commands */
-            'select'                => '\Predis\Commands\SelectDatabase', 
-                'selectDatabase'    => '\Predis\Commands\SelectDatabase',
-            'move'                  => '\Predis\Commands\MoveKey', 
-                'moveKey'           => '\Predis\Commands\MoveKey',
-            'flushdb'               => '\Predis\Commands\FlushDatabase', 
-                'flushDatabase'     => '\Predis\Commands\FlushDatabase',
-            'flushall'              => '\Predis\Commands\FlushAll', 
-                'flushDatabases'    => '\Predis\Commands\FlushAll',
-
-            /* sorting */
-            'sort'                  => '\Predis\Commands\Sort',
-
-            /* remote server control commands */
-            'info'                  => '\Predis\Commands\Info',
-            'slaveof'               => '\Predis\Commands\SlaveOf', 
-                'slaveOf'           => '\Predis\Commands\SlaveOf',
-
-            /* persistence control commands */
-            'save'                  => '\Predis\Commands\Save',
-            'bgsave'                => '\Predis\Commands\BackgroundSave', 
-                'backgroundSave'    => '\Predis\Commands\BackgroundSave',
-            'lastsave'              => '\Predis\Commands\LastSave', 
-                'lastSave'          => '\Predis\Commands\LastSave',
-            'shutdown'              => '\Predis\Commands\Shutdown'
-        );
     }
 }
 
@@ -1036,7 +853,7 @@
     public function getSupportedCommands() {
         return array_merge(parent::getSupportedCommands(), array(
             /* commands operating on string values */
-            'mset'                    => '\Predis\Commands\SetMultiple',  
+            'mset'                    => '\Predis\Commands\SetMultiple',
                 'setMultiple'         => '\Predis\Commands\SetMultiple',
             'msetnx'                  => '\Predis\Commands\SetMultiplePreserve',
                 'setMultiplePreserve' => '\Predis\Commands\SetMultiplePreserve',
@@ -1046,21 +863,23 @@
                 'listPopLastPushHead'  => '\Predis\Commands\ListPopLastPushHead',
 
             /* commands operating on sorted sets */
-            'zadd'                          => '\Predis\Commands\ZSetAdd', 
+            'zadd'                          => '\Predis\Commands\ZSetAdd',
                 'zsetAdd'                   => '\Predis\Commands\ZSetAdd',
-            'zrem'                          => '\Predis\Commands\ZSetRemove', 
+            'zincrby'                       => '\Predis\Commands\ZSetIncrementBy',
+                'zsetIncrementBy'           => '\Predis\Commands\ZSetIncrementBy',
+            'zrem'                          => '\Predis\Commands\ZSetRemove',
                 'zsetRemove'                => '\Predis\Commands\ZSetRemove',
-            'zrange'                        => '\Predis\Commands\ZSetRange', 
+            'zrange'                        => '\Predis\Commands\ZSetRange',
                 'zsetRange'                 => '\Predis\Commands\ZSetRange',
-            'zrevrange'                     => '\Predis\Commands\ZSetReverseRange', 
+            'zrevrange'                     => '\Predis\Commands\ZSetReverseRange',
                 'zsetReverseRange'          => '\Predis\Commands\ZSetReverseRange',
-            'zrangebyscore'                 => '\Predis\Commands\ZSetRangeByScore', 
+            'zrangebyscore'                 => '\Predis\Commands\ZSetRangeByScore',
                 'zsetRangeByScore'          => '\Predis\Commands\ZSetRangeByScore',
-            'zcard'                         => '\Predis\Commands\ZSetCardinality', 
+            'zcard'                         => '\Predis\Commands\ZSetCardinality',
                 'zsetCardinality'           => '\Predis\Commands\ZSetCardinality',
-            'zscore'                        => '\Predis\Commands\ZSetScore', 
+            'zscore'                        => '\Predis\Commands\ZSetScore',
                 'zsetScore'                 => '\Predis\Commands\ZSetScore',
-            'zremrangebyscore'              => '\Predis\Commands\ZSetRemoveRangeByScore', 
+            'zremrangebyscore'              => '\Predis\Commands\ZSetRemoveRangeByScore',
                 'zsetRemoveRangeByScore'    => '\Predis\Commands\ZSetRemoveRangeByScore'
         ));
     }
